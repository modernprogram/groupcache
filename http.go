/*
Copyright 2013 Google Inc.

Licensed under the Apache License, Version 2.0 (the "License");
you may not use this file except in compliance with the License.
You may obtain a copy of the License at

     http://www.apache.org/licenses/LICENSE-2.0

Unless required by applicable law or agreed to in writing, software
distributed under the License is distributed on an "AS IS" BASIS,
WITHOUT WARRANTIES OR CONDITIONS OF ANY KIND, either express or implied.
See the License for the specific language governing permissions and
limitations under the License.
*/

package groupcache

import (
	"bytes"
	"context"
	"fmt"
	"io"
	"io/ioutil"
	"net/http"
	"net/url"
	"strings"
	"sync"
	"time"

	"github.com/golang/protobuf/proto"
	"github.com/mailgun/groupcache/v2/consistenthash"
	pb "github.com/mailgun/groupcache/v2/groupcachepb"
)

const defaultBasePath = "/_groupcache/"

const defaultReplicas = 50

// HTTPPool implements PeerPicker for a pool of HTTP peers.
type HTTPPool struct {
	// this peer's base URL, e.g. "https://example.net:8000"
	self string

	// opts specifies the options.
	opts HTTPPoolOptions

	mu          sync.Mutex // guards peers and httpGetters
	peers       *consistenthash.Map
	httpGetters map[string]*httpGetter // keyed by e.g. "http://10.0.0.2:8008"
}

// HTTPPoolOptions are the configurations of a HTTPPool.
type HTTPPoolOptions struct {
	// BasePath specifies the HTTP path that will serve groupcache requests.
	// If blank, it defaults to "/_groupcache/".
	BasePath string

	// Replicas specifies the number of key replicas on the consistent hash.
	// If blank, it defaults to 50.
	Replicas int

	// HashFn specifies the hash function of the consistent hash.
	// If blank, it defaults to crc32.ChecksumIEEE.
	HashFn consistenthash.Hash

	// Transport optionally specifies an http.RoundTripper for the client
	// to use when it makes a request.
	// If nil, the client uses http.DefaultTransport.
	Transport func(context.Context) http.RoundTripper

	// Context optionally specifies a context for the server to use when it
	// receives a request.
	// If nil, uses the http.Request.Context()
	Context func(*http.Request) context.Context
}

// NewHTTPPool initializes an HTTP pool of peers, and registers itself as a PeerPicker.
// For convenience, it also registers itself as an http.Handler with http.DefaultServeMux.
// The self argument should be a valid base URL that points to the current server,
// for example "http://example.net:8000".
func NewHTTPPool(self string) *HTTPPool {
	p := NewHTTPPoolOpts(self, nil)
	http.Handle(p.opts.BasePath, p)
	return p
}

var httpPoolMade bool

// NewHTTPPoolOpts initializes an HTTP pool of peers with the given options.
// Unlike NewHTTPPool, this function does not register the created pool as an HTTP handler.
// The returned *HTTPPool implements http.Handler and must be registered using http.Handle.
func NewHTTPPoolOpts(self string, o *HTTPPoolOptions) *HTTPPool {
	if httpPoolMade {
		panic("groupcache: NewHTTPPool must be called only once")
	}
	httpPoolMade = true

	p := &HTTPPool{
		self:        self,
		httpGetters: make(map[string]*httpGetter),
	}
	if o != nil {
		p.opts = *o
	}
	if p.opts.BasePath == "" {
		p.opts.BasePath = defaultBasePath
	}
	if p.opts.Replicas == 0 {
		p.opts.Replicas = defaultReplicas
	}
	p.peers = consistenthash.New(p.opts.Replicas, p.opts.HashFn)

	RegisterPeerPicker(func() PeerPicker { return p })
	return p
}

// Set updates the pool's list of peers.
// Each peer value should be a valid base URL,
// for example "http://example.net:8000".
func (p *HTTPPool) Set(peers ...string) {
	p.mu.Lock()
	defer p.mu.Unlock()
	p.peers = consistenthash.New(p.opts.Replicas, p.opts.HashFn)
	p.peers.Add(peers...)
	p.httpGetters = make(map[string]*httpGetter, len(peers))
	for _, peer := range peers {
		p.httpGetters[peer] = &httpGetter{
			getTransport: p.opts.Transport,
			baseURL:      peer + p.opts.BasePath,
		}
	}
}

// GetAll returns all the peers in the pool
func (p *HTTPPool) GetAll() []ProtoGetter {
	p.mu.Lock()
	defer p.mu.Unlock()

	var i int
	res := make([]ProtoGetter, len(p.httpGetters))
	for _, v := range p.httpGetters {
		res[i] = v
		i++
	}
	return res
}

func (p *HTTPPool) PickPeer(key string) (ProtoGetter, bool) {
	p.mu.Lock()
	defer p.mu.Unlock()
	if p.peers.IsEmpty() {
		return nil, false
	}
	if peer := p.peers.Get(key); peer != p.self {
		return p.httpGetters[peer], true
	}
	return nil, false
}

func (p *HTTPPool) ServeHTTP(w http.ResponseWriter, r *http.Request) {
	// Parse request.
	if !strings.HasPrefix(r.URL.Path, p.opts.BasePath) {
		panic("HTTPPool serving unexpected path: " + r.URL.Path)
	}
	parts := strings.SplitN(r.URL.Path[len(p.opts.BasePath):], "/", 2)
	if len(parts) != 2 {
		http.Error(w, "bad request", http.StatusBadRequest)
		return
	}
	groupName := parts[0]
	key := parts[1]

	// Fetch the value for this group/key.
	group := GetGroup(groupName)
	if group == nil {
		http.Error(w, "no such group: "+groupName, http.StatusNotFound)
		return
	}
	var ctx context.Context
	if p.opts.Context != nil {
		ctx = p.opts.Context(r)
	} else {
		ctx = r.Context()
	}

	group.Stats.ServerRequests.Add(1)

	// Delete the key and return 200
	if r.Method == http.MethodDelete {
		group.localRemove(key)
		return
	}

	// The read the body and set the key value
	if r.Method == http.MethodPut {
		defer r.Body.Close()
		b := bufferPool.Get().(*bytes.Buffer)
		b.Reset()
		defer bufferPool.Put(b)
		_, err := io.Copy(b, r.Body)
		if err != nil {
			http.Error(w, err.Error(), http.StatusInternalServerError)
			return
		}

		var out pb.SetRequest
		err = proto.Unmarshal(b.Bytes(), &out)
		if err != nil {
			http.Error(w, err.Error(), http.StatusBadRequest)
			return
		}

		var expire time.Time
		if out.Expire != nil && *out.Expire != 0 {
			expire = time.Unix(*out.Expire/int64(time.Second), *out.Expire%int64(time.Second))
		}

		group.localSet(*out.Key, out.Value, expire, &group.mainCache)
		return
	}

	var b []byte

	value := AllocatingByteSliceSink(&b)
	err := group.Get(ctx, key, value)
	if err != nil {
		http.Error(w, err.Error(), http.StatusInternalServerError)
		return
	}

	view, err := value.view()
	if err != nil {
		http.Error(w, err.Error(), http.StatusInternalServerError)
		return
	}
	var expireNano int64
	if !view.e.IsZero() {
		expireNano = view.Expire().UnixNano()
	}

	// Write the value to the response body as a proto message.
	body, err := proto.Marshal(&pb.GetResponse{Value: b, Expire: &expireNano})
	if err != nil {
		http.Error(w, err.Error(), http.StatusInternalServerError)
		return
	}
	w.Header().Set("Content-Type", "application/x-protobuf")
	w.Write(body)
}

type httpGetter struct {
	getTransport func(context.Context) http.RoundTripper
	baseURL      string
}

func (p *httpGetter) GetURL() string {
	return p.baseURL
}

var bufferPool = sync.Pool{
	New: func() interface{} { return new(bytes.Buffer) },
}

type request interface {
	GetGroup() string
	GetKey() string
}

func (h *httpGetter) makeRequest(ctx context.Context, m string, in request, b io.Reader, out *http.Response) error {
	u := fmt.Sprintf(
		"%v%v/%v",
		h.baseURL,
		url.QueryEscape(in.GetGroup()),
		url.QueryEscape(in.GetKey()),
	)
<<<<<<< HEAD

	req, err := http.NewRequest(m, u, b)
=======
	req, err := http.NewRequestWithContext(ctx, method, u, nil)
>>>>>>> 144bfc1a
	if err != nil {
		return err
	}

	tr := http.DefaultTransport
	if h.getTransport != nil {
		tr = h.getTransport(ctx)
	}

	res, err := tr.RoundTrip(req)
	if err != nil {
		return err
	}
	*out = *res
	return nil
}

func (h *httpGetter) Get(ctx context.Context, in *pb.GetRequest, out *pb.GetResponse) error {
	var res http.Response
	if err := h.makeRequest(ctx, http.MethodGet, in, nil, &res); err != nil {
		return err
	}
	defer res.Body.Close()
	if res.StatusCode != http.StatusOK {
		return fmt.Errorf("server returned: %v", res.Status)
	}
	b := bufferPool.Get().(*bytes.Buffer)
	b.Reset()
	defer bufferPool.Put(b)
	_, err := io.Copy(b, res.Body)
	if err != nil {
		return fmt.Errorf("reading response body: %v", err)
	}
	err = proto.Unmarshal(b.Bytes(), out)
	if err != nil {
		return fmt.Errorf("decoding response body: %v", err)
	}
	return nil
}

func (h *httpGetter) Set(ctx context.Context, in *pb.SetRequest) error {
	body, err := proto.Marshal(in)
	if err != nil {
		return fmt.Errorf("while marshaling SetRequest body: %w", err)
	}
	var res http.Response
	if err := h.makeRequest(ctx, http.MethodPut, in, bytes.NewReader(body), &res); err != nil {
		return err
	}
	defer res.Body.Close()

	if res.StatusCode != http.StatusOK {
		body, err := ioutil.ReadAll(res.Body)
		if err != nil {
			return fmt.Errorf("while reading body response: %v", res.Status)
		}
		return fmt.Errorf("server returned status %d: %s", res.StatusCode, body)
	}
	return nil
}

func (h *httpGetter) Remove(ctx context.Context, in *pb.GetRequest) error {
	var res http.Response
	if err := h.makeRequest(ctx, http.MethodDelete, in, nil, &res); err != nil {
		return err
	}
	defer res.Body.Close()

	if res.StatusCode != http.StatusOK {
		body, err := ioutil.ReadAll(res.Body)
		if err != nil {
			return fmt.Errorf("while reading body response: %v", res.Status)
		}
		return fmt.Errorf("server returned status %d: %s", res.StatusCode, body)
	}
	return nil
}<|MERGE_RESOLUTION|>--- conflicted
+++ resolved
@@ -274,12 +274,7 @@
 		url.QueryEscape(in.GetGroup()),
 		url.QueryEscape(in.GetKey()),
 	)
-<<<<<<< HEAD
-
-	req, err := http.NewRequest(m, u, b)
-=======
 	req, err := http.NewRequestWithContext(ctx, method, u, nil)
->>>>>>> 144bfc1a
 	if err != nil {
 		return err
 	}
